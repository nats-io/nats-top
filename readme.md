--- conflicted
+++ resolved
@@ -40,7 +40,7 @@
 ## Usage
 
 ```
-usage: nats-top [-s server] [-m http_port] [-ms https_port] [-n num_connections] [-d delay_secs] [-r max] [-sort by]
+usage: nats-top [-s server] [-m http_port] [-ms https_port] [-n num_connections] [-d delay_secs] [-r max] [-o FILE] [-sort by]
                 [-cert FILE] [-key FILE ][-cacert FILE] [-k] [-b]
 ```
 
@@ -60,13 +60,10 @@
 
   Specify the maximum number of times nats-top should refresh nats-stats before exiting (default: `0` which stands for `"no limit"`).
 
-<<<<<<< HEAD
 - `-o file`
 
   Saves the very first nats-top snapshot to the given file and exits. If '-' is passed then the snapshot is printed to the standard output.
 
-=======
->>>>>>> d8fa604e
 - `-sort by `
 
   Field to use for sorting the connections.
