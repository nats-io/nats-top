--- conflicted
+++ resolved
@@ -40,11 +40,7 @@
 ## Usage
 
 ```
-<<<<<<< HEAD
-usage: nats-top [-s server] [-m http_port] [-ms https_port] [-n num_connections] [-d delay_secs] [-r max] [-sort by]
-=======
 usage: nats-top [-s server] [-m http_port] [-ms https_port] [-n num_connections] [-d delay_secs] [-r max] [-o FILE] [-sort by]
->>>>>>> 73e1dbc6
                 [-cert FILE] [-key FILE ][-cacert FILE] [-k] [-b]
 ```
 
